--- conflicted
+++ resolved
@@ -17,7 +17,7 @@
     def command(shell: DTShell, args):
         prog = "dts duckiebot keyboard_control DUCKIEBOT_NAME"
         usage = """
-Keyboard control: 
+Keyboard control:
 
     %(prog)s
 """
@@ -66,21 +66,12 @@
     subprocess.call(["xhost", "+"])
 
     p = platform.system().lower()
-<<<<<<< HEAD
     if "darwin" in p:
         dtslogger.warn(
             "We can try but running the joystick gui on MacOSx is not expected to work..."
         )
         env["DISPLAY"] = "%s:0" % socket.gethostbyname(socket.gethostname())
         volumes = {"/tmp/.X11-unix": {"bind": "/tmp/.X11-unix", "mode": "rw"}}
-=======
-    if 'darwin' in p:
-        dtslogger.warn("We can try but running the joystick gui on MacOSx is not expected to work...")
-        env['DISPLAY'] = 'host.docker.internal:0' 
-        volumes = {
-            '/tmp/.X11-unix': {'bind': '/tmp/.X11-unix', 'mode': 'rw'}
-        }
->>>>>>> 2314d790
     else:
         env["DISPLAY"] = os.environ["DISPLAY"]
 
@@ -91,7 +82,6 @@
     if "master19" in image:
         image = "duckietown/rpi-duckiebot-base:master19-no-arm"
         cmd = "python misc/virtualJoy/virtualJoy.py %s" % hostname
-<<<<<<< HEAD
     elif "daffy" in image:
         image = "duckietown/dt-core:daffy"
         cmd = (
@@ -113,26 +103,6 @@
         "detach": True,
         "volumes": volumes,
     }
-=======
-    elif 'daffy' in image:
-        image = "duckietown/dt-core:daffy-amd64"
-        cmd = "roslaunch virtual_joystick virtual_joystick_gui.launch veh:=%s" % hostname
-
-
-    params = {'image': image,
-              'name': container_name,
-              'network_mode': 'host',
-              'environment': env,
-              'privileged': True,
-              'stdin_open': True,
-              'tty': True,
-              'command': cmd,
-              'detach': True,
-              'volumes': volumes
-              }
-
-
->>>>>>> 2314d790
 
     container = client.containers.run(**params)
     cmd = "docker attach %s" % container_name
@@ -160,7 +130,6 @@
     if "master19" in image:
         image = "duckietown/rpi-duckiebot-base:master19"  # run on robot
         cmd = "python misc/virtualJoy/joy_cli.py %s" % hostname
-<<<<<<< HEAD
     elif "daffy" in image:
         image = "duckietown/dt-core:daffy-arm32v7"
         cmd = (
@@ -181,22 +150,6 @@
         "command": cmd,
         "detach": True,
     }
-=======
-    elif 'daffy' in image:
-        image = "duckietown/dt-core:daffy"
-        cmd = "roslaunch virtual_joystick virtual_joystick_cli.launch veh:=%s" % hostname
-
-    params = {'image': image,
-                'name': container_name,
-                'network_mode': 'host',
-                'environment': env,
-                'privileged': True,
-                'stdin_open': True,
-                'tty':True,
-                'command': cmd,
-              'detach':True
-              }
->>>>>>> 2314d790
 
     container = duckiebot_client.containers.run(**params)
 
