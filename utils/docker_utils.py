--- conflicted
+++ resolved
@@ -135,12 +135,8 @@
         dtslogger.warn('Container with image %s is already running on %s, skipping...' % (image_name, duckiebot_name))
 
 
-<<<<<<< HEAD
 # LP - I don't see how this is going to work - need to mount a volume at least. Also, is ros always running ?
-def record_bag(duckiebot_name):
-=======
 def record_bag(duckiebot_name, duration):
->>>>>>> a0fb66d0
     duckiebot_ip = get_duckiebot_ip(duckiebot_name)
     local_client = check_docker_environment()
     dtslogger.info("Starting bag recording...")
@@ -159,12 +155,7 @@
     if platform.system() != 'Darwin':
         parameters['entrypoint'] = 'qemu3-arm-static'
 
-<<<<<<< HEAD
     return local_client.containers.run(**parameters)
-=======
-    local_client.containers.run(**parameters)
-
->>>>>>> a0fb66d0
 
 def start_slimremote_duckiebot_container(duckiebot_name):
     duckiebot_ip = get_duckiebot_ip(duckiebot_name)
